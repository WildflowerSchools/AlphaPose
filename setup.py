--- conflicted
+++ resolved
@@ -161,7 +161,6 @@
         'six',
         'terminaltables',
         'scipy',
-        'imageio',
         'opencv-python',
         'matplotlib',
         'visdom',
@@ -169,17 +168,12 @@
         'tensorboardx',
         'easydict',
         'pyyaml',
-<<<<<<< HEAD
         'torch>=1.1.0',
-        'torchvision<0.6.0',
+        'torchvision>=0.3.0',
         'munkres',
         'timm',
         'natsort',
         'wf-pytorch-yolo-v4>=0.1.10'
-=======
-        'torch>=1.1.0', 'torchvision>=0.3.0',
-        'munkres', 'timm==0.1.20', 'natsort'
->>>>>>> 038435e0
     ]
     # official pycocotools doesn't support Windows, we will install it by third-party git repository later
     if platform.system() != 'Windows':
