from itertools import count
from threading import Thread
from queue import Queue
import json

<<<<<<< HEAD
import imageio
=======
import cv2
>>>>>>> 038435e0
import numpy as np

import torch
import torch.multiprocessing as mp

from alphapose.utils.presets import SimpleTransform


class FileDetectionLoader():
    def __init__(self, input_source, cfg, opt, queueSize=128):
        self.cfg = cfg
        self.opt = opt
        self.bbox_file = input_source

        self._input_size = cfg.DATA_PRESET.IMAGE_SIZE
        self._output_size = cfg.DATA_PRESET.HEATMAP_SIZE

        self._sigma = cfg.DATA_PRESET.SIGMA

        if cfg.DATA_PRESET.TYPE == 'simple':
            self.transformation = SimpleTransform(
                self, scale_factor=0,
                input_size=self._input_size,
                output_size=self._output_size,
                rot=0, sigma=self._sigma,
                train=False, add_dpg=False)

        # initialize the det file list        
        boxes = None
        if isinstance(self.bbox_file,list):
            boxes = self.bbox_file
        else:
            with open(self.bbox_file, 'r') as f:
                boxes = json.load(f)
            assert boxes is not None, 'Load %s fail!' % self.bbox_file

        self.all_imgs = []
        self.all_boxes = {}
        self.all_scores = {}
        self.all_ids = {}
        num_boxes = 0
        for k_img in range(0, len(boxes)):
            det_res = boxes[k_img]
            img_name = det_res['image_id']
            if img_name not in self.all_imgs:
                self.all_imgs.append(img_name)
                self.all_boxes[img_name] = []
                self.all_scores[img_name] = []
                self.all_ids[img_name] = []
            x1, y1, w, h = det_res['bbox']
            bbox = [x1, y1, x1 + w, y1 + h]
            score = det_res['score']
            self.all_boxes[img_name].append(bbox)
            self.all_scores[img_name].append(score)
            if 'idx' in det_res.keys():
                self.all_ids[img_name].append(int(det_res['idx']))
            else:
                self.all_ids[img_name].append(0)

        # initialize the queue used to store data
        """
        pose_queue: the buffer storing post-processed cropped human image for pose estimation
        """
        if opt.sp:
            self._stopped = False
            self.pose_queue = Queue(maxsize=queueSize)
        else:
            self._stopped = mp.Value('b', False)
            self.pose_queue = mp.Queue(maxsize=queueSize)

    def start_worker(self, target):
        if self.opt.sp:
            p = Thread(target=target, args=())
        else:
            p = mp.Process(target=target, args=())
        # p.daemon = True
        p.start()
        return p

    def start(self):
        # start a thread to pre process images for object detection
        image_preprocess_worker = self.start_worker(self.get_detection)
        return [image_preprocess_worker]

    def stop(self):
        # clear queues
        self.clear_queues()

    def terminate(self):
        if self.opt.sp:
            self._stopped = True
        else:
            self._stopped.value = True
        self.stop()

    def clear_queues(self):
        self.clear(self.pose_queue)

    def clear(self, queue):
        while not queue.empty():
            queue.get()

    def wait_and_put(self, queue, item):
        if not self.stopped:
            queue.put(item)

    def wait_and_get(self, queue):
        if not self.stopped:
            return queue.get()

    def get_detection(self):
        
        for im_name_k in self.all_imgs:
            boxes = torch.from_numpy(np.array(self.all_boxes[im_name_k]))
            scores = torch.from_numpy(np.array(self.all_scores[im_name_k]))
            ids = torch.from_numpy(np.array(self.all_ids[im_name_k]))
<<<<<<< HEAD
            orig_img_k = imageio.imread(im_name_k, pilmode='RGB')
=======
            orig_img_k = cv2.cvtColor(cv2.imread(im_name_k), cv2.COLOR_BGR2RGB) #scipy.misc.imread(im_name_k, mode='RGB') is depreciated
>>>>>>> 038435e0


            inps = torch.zeros(boxes.size(0), 3, *self._input_size)
            cropped_boxes = torch.zeros(boxes.size(0), 4)
            for i, box in enumerate(boxes):
                inps[i], cropped_box = self.transformation.test_transform(orig_img_k, box)
                cropped_boxes[i] = torch.FloatTensor(cropped_box)

            
            self.wait_and_put(self.pose_queue, (inps, orig_img_k, im_name_k, boxes, scores, ids, cropped_boxes))
        
        self.wait_and_put(self.pose_queue, (None, None, None, None, None, None, None))
        return
        
    def read(self):
        return self.wait_and_get(self.pose_queue)

    @property
    def stopped(self):
        if self.opt.sp:
            return self._stopped
        else:
            return self._stopped.value
    @property
    def length(self):
        return len(self.all_imgs)

    @property
    def joint_pairs(self):
        """Joint pairs which defines the pairs of joint to be swapped
        when the image is flipped horizontally."""
        return [[1, 2], [3, 4], [5, 6], [7, 8],
                [9, 10], [11, 12], [13, 14], [15, 16]]<|MERGE_RESOLUTION|>--- conflicted
+++ resolved
@@ -3,11 +3,7 @@
 from queue import Queue
 import json
 
-<<<<<<< HEAD
-import imageio
-=======
 import cv2
->>>>>>> 038435e0
 import numpy as np
 
 import torch
@@ -124,12 +120,7 @@
             boxes = torch.from_numpy(np.array(self.all_boxes[im_name_k]))
             scores = torch.from_numpy(np.array(self.all_scores[im_name_k]))
             ids = torch.from_numpy(np.array(self.all_ids[im_name_k]))
-<<<<<<< HEAD
-            orig_img_k = imageio.imread(im_name_k, pilmode='RGB')
-=======
             orig_img_k = cv2.cvtColor(cv2.imread(im_name_k), cv2.COLOR_BGR2RGB) #scipy.misc.imread(im_name_k, mode='RGB') is depreciated
->>>>>>> 038435e0
-
 
             inps = torch.zeros(boxes.size(0), 3, *self._input_size)
             cropped_boxes = torch.zeros(boxes.size(0), 4)
