--- conflicted
+++ resolved
@@ -7,11 +7,7 @@
 import json
 import os
 
-<<<<<<< HEAD
-import imageio
-=======
 import cv2
->>>>>>> 038435e0
 import torch
 import torch.utils.data as data
 from tqdm import tqdm
@@ -76,11 +72,7 @@
         img_path = './data/coco/val2017/%012d.jpg' % img_id
 
         # Load image
-<<<<<<< HEAD
-        image = imageio.imread(img_path, pilmode='RGB')
-=======
         image = cv2.cvtColor(cv2.imread(img_path), cv2.COLOR_BGR2RGB) #scipy.misc.imread(img_path, mode='RGB') is depreciated
->>>>>>> 038435e0
 
         imght, imgwidth = image.shape[1], image.shape[2]
         x1, y1, w, h = det_res['bbox']
