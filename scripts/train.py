"""Script for multi-gpu training."""
import json
import os

import numpy as np
import torch
import torch.nn as nn
import torch.utils.data
from tensorboardX import SummaryWriter
from tqdm import tqdm

from alphapose.models import builder
from alphapose.opt import cfg, logger, opt
from alphapose.utils.logger import board_writing, debug_writing
from alphapose.utils.metrics import DataLogger, calc_accuracy, calc_integral_accuracy, evaluate_mAP
from alphapose.utils.transforms import get_func_heatmap_to_coord

num_gpu = torch.cuda.device_count()
valid_batch = 1 * (num_gpu or 1)
if opt.sync:
    norm_layer = nn.SyncBatchNorm
else:
    norm_layer = nn.BatchNorm2d


def train(opt, train_loader, m, criterion, optimizer, writer):
    loss_logger = DataLogger()
    acc_logger = DataLogger()
    m.train()
    norm_type = cfg.LOSS.get('NORM_TYPE', None)

    train_loader = tqdm(train_loader, dynamic_ncols=True)

    for i, (inps, labels, label_masks, _, bboxes) in enumerate(train_loader):
        if isinstance(inps, list):
            if len(opt.gpus) > 0:
                inps = [inp.cuda() for inp in inps]

            inps = [inp.requires_grad_() for inp in inps]
        else:
            if len(opt.gpus) > 0:
                inps = inps.cuda()
            inps = inps.requires_grad_()

        if len(opt.gpus) > 0:
            labels = labels.cuda()
            label_masks = label_masks.cuda()

        output = m(inps)

        if cfg.LOSS.get('TYPE') == 'MSELoss':
            loss = 0.5 * criterion(output.mul(label_masks), labels.mul(label_masks))
            acc = calc_accuracy(output.mul(label_masks), labels.mul(label_masks))
        else:
            loss = criterion(output, labels, label_masks)
            acc = calc_integral_accuracy(output, labels, label_masks, output_3d=False, norm_type=norm_type)

        if isinstance(inps, list):
            batch_size = inps[0].size(0)
        else:
            batch_size = inps.size(0)

        loss_logger.update(loss.item(), batch_size)
        acc_logger.update(acc, batch_size)

        optimizer.zero_grad()
        loss.backward()
        optimizer.step()

        opt.trainIters += 1
        # Tensorboard
        if opt.board:
            board_writing(writer, loss_logger.avg, acc_logger.avg, opt.trainIters, 'Train')

        # Debug
        if opt.debug and not i % 10:
            debug_writing(writer, output, labels, inps, opt.trainIters)

        # TQDM
        train_loader.set_description(
            'loss: {loss:.8f} | acc: {acc:.4f}'.format(
                loss=loss_logger.avg,
                acc=acc_logger.avg)
        )

    train_loader.close()

    return loss_logger.avg, acc_logger.avg


def validate(m, opt, heatmap_to_coord, batch_size=20):
    det_dataset = builder.build_dataset(cfg.DATASET.TEST, preset_cfg=cfg.DATA_PRESET, train=False, opt=opt)
    det_loader = torch.utils.data.DataLoader(
        det_dataset, batch_size=batch_size, shuffle=False, num_workers=20, drop_last=False)
    kpt_json = []
    eval_joints = det_dataset.EVAL_JOINTS

    m.eval()

    norm_type = cfg.LOSS.get('NORM_TYPE', None)
    hm_size = cfg.DATA_PRESET.HEATMAP_SIZE

    for inps, crop_bboxes, bboxes, img_ids, scores, imghts, imgwds in tqdm(det_loader, dynamic_ncols=True):
        if len(opt.gpus) > 0:
            if isinstance(inps, list):
                inps = [inp.cuda() for inp in inps]
            else:
                inps = inps.cuda()
        output = m(inps)

        pred = output
        assert pred.ndim == 4
        pred = pred[:, eval_joints, :, :]

        for i in range(output.shape[0]):
            bbox = crop_bboxes[i].tolist()
            pose_coords, pose_scores = heatmap_to_coord(
                pred[i][det_dataset.EVAL_JOINTS], bbox, hm_shape=hm_size, norm_type=norm_type)

            keypoints = np.concatenate((pose_coords, pose_scores), axis=2)[0]
            keypoints = keypoints.reshape(-1).tolist()

            data = dict()
            data['bbox'] = bboxes[i, 0].tolist()
            data['image_id'] = int(img_ids[i])
            data['score'] = float(scores[i] + np.mean(pose_scores) + np.max(pose_scores))
            data['category_id'] = 1
            data['keypoints'] = keypoints

            kpt_json.append(data)

    with open(os.path.join(opt.work_dir, 'test_kpt.json'), 'w') as fid:
        json.dump(kpt_json, fid)

    ann_file = os.path.join(cfg.DATASET.VAL.ROOT, cfg.DATASET.VAL.ANN)
    res = evaluate_mAP(os.path.join(opt.work_dir, 'test_kpt.json'), cfg_num_keypoints=cfg.DATA_PRESET.NUM_JOINTS, ann_type='keypoints', ann_data_type=cfg.DATASET.VAL.TYPE, ann_file=ann_file)
    return res['AP']


def validate_gt(m, opt, cfg, heatmap_to_coord, batch_size=20):
    gt_val_dataset = builder.build_dataset(cfg.DATASET.VAL, preset_cfg=cfg.DATA_PRESET, train=False)
    eval_joints = gt_val_dataset.EVAL_JOINTS

    gt_val_loader = torch.utils.data.DataLoader(
        gt_val_dataset, batch_size=batch_size, shuffle=False, num_workers=20, drop_last=False)
    kpt_json = []
    m.eval()

    norm_type = cfg.LOSS.get('NORM_TYPE', None)
    hm_size = cfg.DATA_PRESET.HEATMAP_SIZE

    for inps, labels, label_masks, img_ids, bboxes in tqdm(gt_val_loader, dynamic_ncols=True):
        if len(opt.gpus) > 0:
            if isinstance(inps, list):
                inps = [inp.cuda() for inp in inps]
            else:
                inps = inps.cuda()
        output = m(inps)

        pred = output
        assert pred.ndim == 4
        pred = pred[:, eval_joints, :, :]

        for i in range(output.shape[0]):
            bbox = bboxes[i].tolist()
            pose_coords, pose_scores = heatmap_to_coord(
                pred[i][gt_val_dataset.EVAL_JOINTS], bbox, hm_shape=hm_size, norm_type=norm_type)

            keypoints = np.concatenate((pose_coords, pose_scores), axis=2)[0]
            keypoints = keypoints.reshape(-1).tolist()

            data = dict()
            data['bbox'] = bboxes[i].tolist()
            data['image_id'] = int(img_ids[i])
            data['score'] = float(np.mean(pose_scores) + np.max(pose_scores))
            data['category_id'] = 1
            data['keypoints'] = keypoints

            kpt_json.append(data)

    with open(os.path.join(opt.work_dir, 'test_gt_kpt.json'), 'w') as fid:
        json.dump(kpt_json, fid)

    ann_file = os.path.join(cfg.DATASET.VAL.ROOT, cfg.DATASET.VAL.ANN)
    res = evaluate_mAP(os.path.join(opt.work_dir, 'test_gt_kpt.json'), cfg_num_keypoints=cfg.DATA_PRESET.NUM_JOINTS, ann_type='keypoints', ann_data_type=cfg.DATASET.VAL.TYPE, ann_file=ann_file)
    return res['AP']


def main():
    logger.info('******************************')
    logger.info(opt)
    logger.info('******************************')
    logger.info(cfg)
    logger.info('******************************')

    # Model Initialize
    m = preset_model(cfg)
    m = nn.DataParallel(m)
    criterion = torch.nn.MSELoss()
    if len(opt.gpus) > 0:
        m = m.cuda()
        criterion = criterion.cuda()

<<<<<<< HEAD
    # criterion = torch.nn.MSELoss().cuda()
=======
    criterion = builder.build_loss(cfg.LOSS).cuda()

>>>>>>> 25dba20f
    if cfg.TRAIN.OPTIMIZER == 'adam':
        optimizer = torch.optim.Adam(m.parameters(), lr=cfg.TRAIN.LR)
    elif cfg.TRAIN.OPTIMIZER == 'rmsprop':
        optimizer = torch.optim.RMSprop(m.parameters(), lr=cfg.TRAIN.LR)

    lr_scheduler = torch.optim.lr_scheduler.MultiStepLR(
        optimizer, milestones=cfg.TRAIN.LR_STEP, gamma=cfg.TRAIN.LR_FACTOR)

    writer = SummaryWriter('.tensorboard/{}-{}'.format(opt.exp_id, cfg.FILE_NAME))

    train_dataset = builder.build_dataset(cfg.DATASET.TRAIN, preset_cfg=cfg.DATA_PRESET, train=True)
    print("Dataset Size: %d" % len(train_dataset))
    print("Batch Size: %s" % (cfg.TRAIN.BATCH_SIZE * (num_gpu or 1)))
    print("Num Workers: %s" % (opt.nThreads))

    train_loader = torch.utils.data.DataLoader(
        train_dataset, batch_size=cfg.TRAIN.BATCH_SIZE * (num_gpu or 1), shuffle=True, num_workers=opt.nThreads)

    heatmap_to_coord = get_func_heatmap_to_coord(cfg)

    opt.trainIters = 0

    for i in range(cfg.TRAIN.BEGIN_EPOCH, cfg.TRAIN.END_EPOCH):
        opt.epoch = i
        current_lr = optimizer.state_dict()['param_groups'][0]['lr']

        logger.info(f'############# Starting Epoch {opt.epoch} | LR: {current_lr} #############')

        # Training
        loss, miou = train(opt, train_loader, m, criterion, optimizer, writer)
        logger.epochInfo('Train', opt.epoch, loss, miou)

        lr_scheduler.step()

        if (i + 1) % opt.snapshot == 0:
            # Save checkpoint
            torch.save(m.module.state_dict(), './exp/{}-{}/model_{}.pth'.format(opt.exp_id, cfg.FILE_NAME, opt.epoch))
            # Prediction Test
            with torch.no_grad():
                gt_AP = validate_gt(m.module, opt, cfg, heatmap_to_coord)
                rcnn_AP = validate(m.module, opt, heatmap_to_coord)
                logger.info(f'##### Epoch {opt.epoch} | gt mAP: {gt_AP} | rcnn mAP: {rcnn_AP} #####')

        # Time to add DPG
        if i == cfg.TRAIN.DPG_MILESTONE:
            torch.save(m.module.state_dict(), './exp/{}-{}/final.pth'.format(opt.exp_id, cfg.FILE_NAME))
            # Adjust learning rate
            for param_group in optimizer.param_groups:
                param_group['lr'] = cfg.TRAIN.LR
            lr_scheduler = torch.optim.lr_scheduler.MultiStepLR(optimizer, milestones=cfg.TRAIN.DPG_STEP, gamma=0.1)
            # Reset dataset
            train_dataset = builder.build_dataset(cfg.DATASET.TRAIN, preset_cfg=cfg.DATA_PRESET, train=True, dpg=True)
            train_loader = torch.utils.data.DataLoader(
                train_dataset, batch_size=cfg.TRAIN.BATCH_SIZE * (num_gpu or 1), shuffle=True, num_workers=opt.nThreads)

    torch.save(m.module.state_dict(), './exp/{}-{}/final_DPG.pth'.format(opt.exp_id, cfg.FILE_NAME))


def preset_model(cfg):
    model = builder.build_sppe(cfg.MODEL, preset_cfg=cfg.DATA_PRESET)

    if cfg.MODEL.TRY_LOAD:
        logger.info(f'Loading model from {cfg.MODEL.TRY_LOAD}...')

        map_location = None if len(opt.gpus) > 0 else torch.device('cpu')
        pretrained_state = torch.load(cfg.MODEL.TRY_LOAD, map_location=map_location)

        model_state = model.state_dict()
        pretrained_state = {k: v for k, v in pretrained_state.items()
                            if k in model_state and v.size() == model_state[k].size()}

        model_state.update(pretrained_state)
        model.load_state_dict(model_state)
    elif cfg.MODEL.PRETRAINED:
        logger.info(f'Loading model from {cfg.MODEL.PRETRAINED}...')

        map_location = None if len(opt.gpus) > 0 else torch.device('cpu')

        model.load_state_dict(torch.load(cfg.MODEL.PRETRAINED, map_location=map_location))
    else:
        logger.info('Create new model')
        logger.info('=> init weights')
        model._initialize()

    return model


if __name__ == "__main__":
    main()<|MERGE_RESOLUTION|>--- conflicted
+++ resolved
@@ -196,17 +196,11 @@
     # Model Initialize
     m = preset_model(cfg)
     m = nn.DataParallel(m)
-    criterion = torch.nn.MSELoss()
+    criterion = builder.build_loss(cfg.LOSS)
     if len(opt.gpus) > 0:
         m = m.cuda()
         criterion = criterion.cuda()
 
-<<<<<<< HEAD
-    # criterion = torch.nn.MSELoss().cuda()
-=======
-    criterion = builder.build_loss(cfg.LOSS).cuda()
-
->>>>>>> 25dba20f
     if cfg.TRAIN.OPTIMIZER == 'adam':
         optimizer = torch.optim.Adam(m.parameters(), lr=cfg.TRAIN.LR)
     elif cfg.TRAIN.OPTIMIZER == 'rmsprop':
