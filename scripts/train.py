"""Script for multi-gpu training."""
import json
import os

import numpy as np
import torch
import torch.nn as nn
import torch.utils.data
from tensorboardX import SummaryWriter
from tqdm import tqdm

from alphapose.models import builder
from alphapose.opt import cfg, logger, opt
from alphapose.utils.logger import board_writing, debug_writing
from alphapose.utils.metrics import DataLogger, calc_accuracy, calc_integral_accuracy, evaluate_mAP
from alphapose.utils.transforms import get_func_heatmap_to_coord

num_gpu = torch.cuda.device_count()
valid_batch = 1 * (num_gpu or 1)
if opt.sync:
    norm_layer = nn.SyncBatchNorm
else:
    norm_layer = nn.BatchNorm2d


def train(opt, train_loader, m, criterion, optimizer, writer):
    loss_logger = DataLogger()
    acc_logger = DataLogger()
    m.train()
    norm_type = cfg.LOSS.get('NORM_TYPE', None)

    train_loader = tqdm(train_loader, dynamic_ncols=True)

    for i, (inps, labels, label_masks, _, bboxes) in enumerate(train_loader):
        if isinstance(inps, list):
            if len(opt.gpus) > 0:
                inps = [inp.cuda() for inp in inps]

            inps = [inp.requires_grad_() for inp in inps]
        else:
            if len(opt.gpus) > 0:
                inps = inps.cuda()
            inps = inps.requires_grad_()

        if len(opt.gpus) > 0:
            labels = labels.cuda()
            label_masks = label_masks.cuda()

        output = m(inps)

        if cfg.LOSS.get('TYPE') == 'MSELoss':
            loss = 0.5 * criterion(output.mul(label_masks), labels.mul(label_masks))
            acc = calc_accuracy(output.mul(label_masks), labels.mul(label_masks))
        else:
            loss = criterion(output, labels, label_masks)
            acc = calc_integral_accuracy(output, labels, label_masks, output_3d=False, norm_type=norm_type)

        if isinstance(inps, list):
            batch_size = inps[0].size(0)
        else:
            batch_size = inps.size(0)

        loss_logger.update(loss.item(), batch_size)
        acc_logger.update(acc, batch_size)

        optimizer.zero_grad()
        loss.backward()
        optimizer.step()

        opt.trainIters += 1
        # Tensorboard
        if opt.board:
            board_writing(writer, loss_logger.avg, acc_logger.avg, opt.trainIters, 'Train')

        # Debug
        if opt.debug and not i % 10:
            debug_writing(writer, output, labels, inps, opt.trainIters)

        # TQDM
        train_loader.set_description(
            'loss: {loss:.8f} | acc: {acc:.4f}'.format(
                loss=loss_logger.avg,
                acc=acc_logger.avg)
        )

    train_loader.close()

    return loss_logger.avg, acc_logger.avg


def validate(m, opt, heatmap_to_coord, batch_size=20):
    det_dataset = builder.build_dataset(cfg.DATASET.TEST, preset_cfg=cfg.DATA_PRESET, detector_cfg=cfg.DETECTOR, train=False, opt=opt)
    det_loader = torch.utils.data.DataLoader(
        det_dataset, batch_size=batch_size, shuffle=False, num_workers=20, drop_last=False)
    kpt_json = []
    eval_joints = det_dataset.EVAL_JOINTS

    m.eval()

    norm_type = cfg.LOSS.get('NORM_TYPE', None)
    hm_size = cfg.DATA_PRESET.HEATMAP_SIZE

    for inps, crop_bboxes, bboxes, img_ids, scores, imghts, imgwds in tqdm(det_loader, dynamic_ncols=True):
        if len(opt.gpus) > 0:
            if isinstance(inps, list):
                inps = [inp.cuda() for inp in inps]
            else:
                inps = inps.cuda()
        output = m(inps)

        pred = output
        assert pred.dim() == 4
        pred = pred[:, eval_joints, :, :]

        for i in range(output.shape[0]):
            bbox = crop_bboxes[i].tolist()
            pose_coords, pose_scores = heatmap_to_coord(
                pred[i][det_dataset.EVAL_JOINTS], bbox, hm_shape=hm_size, norm_type=norm_type)

<<<<<<< HEAD
            #keypoints = np.concatenate((pose_coords, pose_scores), axis=2)[0]
=======
>>>>>>> 038435e0
            keypoints = np.concatenate((pose_coords, pose_scores), axis=1)
            keypoints = keypoints.reshape(-1).tolist()

            data = dict()
            data['bbox'] = bboxes[i, 0].tolist()
            data['image_id'] = int(img_ids[i])
            data['score'] = float(scores[i] + np.mean(pose_scores) + np.max(pose_scores))
            data['category_id'] = 1
            data['keypoints'] = keypoints

            kpt_json.append(data)

    with open(os.path.join(opt.work_dir, 'test_kpt.json'), 'w') as fid:
        json.dump(kpt_json, fid)

    ann_file = os.path.join(cfg.DATASET.VAL.ROOT, cfg.DATASET.VAL.ANN)
    res = evaluate_mAP(os.path.join(opt.work_dir, 'test_kpt.json'), cfg_num_keypoints=cfg.DATA_PRESET.NUM_JOINTS, ann_type='keypoints', ann_data_type=cfg.DATASET.VAL.TYPE, ann_file=ann_file)
    return res['AP']


def validate_gt(m, opt, cfg, heatmap_to_coord, batch_size=20):
    gt_val_dataset = builder.build_dataset(cfg.DATASET.VAL, preset_cfg=cfg.DATA_PRESET, detector_cfg=cfg.DETECTOR, train=False)
    eval_joints = gt_val_dataset.EVAL_JOINTS

    gt_val_loader = torch.utils.data.DataLoader(
        gt_val_dataset, batch_size=batch_size, shuffle=False, num_workers=20, drop_last=False)
    kpt_json = []
    m.eval()

    norm_type = cfg.LOSS.get('NORM_TYPE', None)
    hm_size = cfg.DATA_PRESET.HEATMAP_SIZE

    for inps, labels, label_masks, img_ids, bboxes in tqdm(gt_val_loader, dynamic_ncols=True):
        if len(opt.gpus) > 0:
            if isinstance(inps, list):
                inps = [inp.cuda() for inp in inps]
            else:
                inps = inps.cuda()
        output = m(inps)

        pred = output
        assert pred.dim() == 4
        pred = pred[:, eval_joints, :, :]

        for i in range(output.shape[0]):
            bbox = bboxes[i].tolist()
            pose_coords, pose_scores = heatmap_to_coord(
                pred[i][gt_val_dataset.EVAL_JOINTS], bbox, hm_shape=hm_size, norm_type=norm_type)

<<<<<<< HEAD
            #keypoints = np.concatenate((pose_coords, pose_scores), axis=2)[0]
=======
>>>>>>> 038435e0
            keypoints = np.concatenate((pose_coords, pose_scores), axis=1)
            keypoints = keypoints.reshape(-1).tolist()

            data = dict()
            data['bbox'] = bboxes[i].tolist()
            data['image_id'] = int(img_ids[i])
            data['score'] = float(np.mean(pose_scores) + np.max(pose_scores))
            data['category_id'] = 1
            data['keypoints'] = keypoints

            kpt_json.append(data)

    with open(os.path.join(opt.work_dir, 'test_gt_kpt.json'), 'w') as fid:
        json.dump(kpt_json, fid)

    ann_file = os.path.join(cfg.DATASET.VAL.ROOT, cfg.DATASET.VAL.ANN)
    res = evaluate_mAP(os.path.join(opt.work_dir, 'test_gt_kpt.json'), cfg_num_keypoints=cfg.DATA_PRESET.NUM_JOINTS, ann_type='keypoints', ann_data_type=cfg.DATASET.VAL.TYPE, ann_file=ann_file)
    return res['AP']


def main():
    logger.info('******************************')
    logger.info(opt)
    logger.info('******************************')
    logger.info(cfg)
    logger.info('******************************')

    # Model Initialize
    m = preset_model(cfg)
    m = nn.DataParallel(m)
    if cfg.LOSS.TYPE == 'MSELoss':
        criterion = torch.nn.MSELoss()
    else:
        criterion = builder.build_loss(cfg.LOSS)
    if len(opt.gpus) > 0:
        m = m.cuda()
        criterion = criterion.cuda()

    if cfg.TRAIN.OPTIMIZER == 'adam':
        optimizer = torch.optim.Adam(m.parameters(), lr=cfg.TRAIN.LR)
    elif cfg.TRAIN.OPTIMIZER == 'rmsprop':
        optimizer = torch.optim.RMSprop(m.parameters(), lr=cfg.TRAIN.LR)

    lr_scheduler = torch.optim.lr_scheduler.MultiStepLR(
        optimizer, milestones=cfg.TRAIN.LR_STEP, gamma=cfg.TRAIN.LR_FACTOR)

    writer = SummaryWriter('.tensorboard/{}-{}'.format(opt.exp_id, cfg.FILE_NAME))

    train_dataset = builder.build_dataset(cfg.DATASET.TRAIN, preset_cfg=cfg.DATA_PRESET, detector_cfg=cfg.DETECTOR, train=True)
    print("Dataset Size: %d" % len(train_dataset))
    print("Batch Size: %s" % (cfg.TRAIN.BATCH_SIZE * (num_gpu or 1)))
    print("Num Workers: %s" % (opt.nThreads))

    train_loader = torch.utils.data.DataLoader(
        train_dataset, batch_size=cfg.TRAIN.BATCH_SIZE * (num_gpu or 1), shuffle=True, num_workers=opt.nThreads)

    heatmap_to_coord = get_func_heatmap_to_coord(cfg)

    opt.trainIters = 0

    for i in range(cfg.TRAIN.BEGIN_EPOCH, cfg.TRAIN.END_EPOCH):
        opt.epoch = i
        current_lr = optimizer.state_dict()['param_groups'][0]['lr']

        logger.info(f'############# Starting Epoch {opt.epoch} | LR: {current_lr} #############')

        # Training
        loss, miou = train(opt, train_loader, m, criterion, optimizer, writer)
        logger.epochInfo('Train', opt.epoch, loss, miou)

        lr_scheduler.step()

        if (i + 1) % opt.snapshot == 0:
            # Save checkpoint
            torch.save(m.module.state_dict(), './exp/{}-{}/model_{}.pth'.format(opt.exp_id, cfg.FILE_NAME, opt.epoch))
            # Prediction Test
            with torch.no_grad():
                gt_AP = validate_gt(m.module, opt, cfg, heatmap_to_coord)
                rcnn_AP = validate(m.module, opt, heatmap_to_coord)
                logger.info(f'##### Epoch {opt.epoch} | gt mAP: {gt_AP} | rcnn mAP: {rcnn_AP} #####')

        # Time to add DPG
        if i == cfg.TRAIN.DPG_MILESTONE:
            torch.save(m.module.state_dict(), './exp/{}-{}/final.pth'.format(opt.exp_id, cfg.FILE_NAME))
            # Adjust learning rate
            for param_group in optimizer.param_groups:
                param_group['lr'] = cfg.TRAIN.LR
            lr_scheduler = torch.optim.lr_scheduler.MultiStepLR(optimizer, milestones=cfg.TRAIN.DPG_STEP, gamma=0.1)
            # Reset dataset
            train_dataset = builder.build_dataset(cfg.DATASET.TRAIN, preset_cfg=cfg.DATA_PRESET, detector_cfg=cfg.DETECTOR, train=True, dpg=True)
            train_loader = torch.utils.data.DataLoader(
                train_dataset, batch_size=cfg.TRAIN.BATCH_SIZE * (num_gpu or 1), shuffle=True, num_workers=opt.nThreads)

    torch.save(m.module.state_dict(), './exp/{}-{}/final_DPG.pth'.format(opt.exp_id, cfg.FILE_NAME))


def preset_model(cfg):
    model = builder.build_sppe(cfg.MODEL, preset_cfg=cfg.DATA_PRESET)

    if cfg.MODEL.TRY_LOAD:
        logger.info(f'Loading model from {cfg.MODEL.TRY_LOAD}...')

        map_location = None if len(opt.gpus) > 0 else torch.device('cpu')
        pretrained_state = torch.load(cfg.MODEL.TRY_LOAD, map_location=map_location)

        model_state = model.state_dict()
        pretrained_state = {k: v for k, v in pretrained_state.items()
                            if k in model_state and v.size() == model_state[k].size()}

        model_state.update(pretrained_state)
        model.load_state_dict(model_state)
    elif cfg.MODEL.PRETRAINED:
        logger.info(f'Loading model from {cfg.MODEL.PRETRAINED}...')

        map_location = None if len(opt.gpus) > 0 else torch.device('cpu')

        model.load_state_dict(torch.load(cfg.MODEL.PRETRAINED, map_location=map_location))
    else:
        logger.info('Create new model')
        logger.info('=> init weights')
        model._initialize()

    return model


if __name__ == "__main__":
    main()<|MERGE_RESOLUTION|>--- conflicted
+++ resolved
@@ -117,10 +117,6 @@
             pose_coords, pose_scores = heatmap_to_coord(
                 pred[i][det_dataset.EVAL_JOINTS], bbox, hm_shape=hm_size, norm_type=norm_type)
 
-<<<<<<< HEAD
-            #keypoints = np.concatenate((pose_coords, pose_scores), axis=2)[0]
-=======
->>>>>>> 038435e0
             keypoints = np.concatenate((pose_coords, pose_scores), axis=1)
             keypoints = keypoints.reshape(-1).tolist()
 
@@ -170,10 +166,6 @@
             pose_coords, pose_scores = heatmap_to_coord(
                 pred[i][gt_val_dataset.EVAL_JOINTS], bbox, hm_shape=hm_size, norm_type=norm_type)
 
-<<<<<<< HEAD
-            #keypoints = np.concatenate((pose_coords, pose_scores), axis=2)[0]
-=======
->>>>>>> 038435e0
             keypoints = np.concatenate((pose_coords, pose_scores), axis=1)
             keypoints = keypoints.reshape(-1).tolist()
 
